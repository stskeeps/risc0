{
<<<<<<< HEAD
  "checksum": "8e2ced9c8a321975a605b7f63cbc7642fa42b348088a3ccd85ec81a755c376a4",
=======
  "checksum": "ba3819c188aa4adbec852b81ab63985672ebcbb3cb1a5111b84c0fb0cfb538d1",
>>>>>>> c41116c0
  "crates": {
    "anyhow 1.0.57": {
      "name": "anyhow",
      "version": "1.0.57",
      "repository": {
        "Http": {
          "url": "https://crates.io/api/v1/crates/anyhow/1.0.57/download",
          "sha256": "08f9b8508dccb7687a1d6c4ce66b2b0ecef467c94667de27d8d7fe1f8d2a9cdc"
        }
      },
      "targets": [
        {
          "Library": {
            "crate_name": "anyhow",
            "crate_root": "src/lib.rs",
            "srcs": {
              "include": [
                "**/*.rs"
              ],
              "exclude": []
            }
          }
        },
        {
          "BuildScript": {
            "crate_name": "build_script_build",
            "crate_root": "build.rs",
            "srcs": {
              "include": [
                "**/*.rs"
              ],
              "exclude": []
            }
          }
        }
      ],
      "library_target_name": "anyhow",
      "common_attrs": {
        "compile_data_glob": [
          "**"
        ],
        "deps": {
          "common": [
            {
              "id": "anyhow 1.0.57",
              "target": "build_script_build"
            }
          ],
          "selects": {}
        },
        "edition": "2018",
        "version": "1.0.57"
      },
      "build_script_attrs": {
        "data_glob": [
          "**"
        ]
      },
      "license": "MIT OR Apache-2.0"
    },
    "array-init 2.0.0": {
      "name": "array-init",
      "version": "2.0.0",
      "repository": {
        "Http": {
          "url": "https://crates.io/api/v1/crates/array-init/2.0.0/download",
          "sha256": "6945cc5422176fc5e602e590c2878d2c2acd9a4fe20a4baa7c28022521698ec6"
        }
      },
      "targets": [
        {
          "Library": {
            "crate_name": "array_init",
            "crate_root": "src/lib.rs",
            "srcs": {
              "include": [
                "**/*.rs"
              ],
              "exclude": []
            }
          }
        }
      ],
      "library_target_name": "array_init",
      "common_attrs": {
        "compile_data_glob": [
          "**"
        ],
        "edition": "2018",
        "version": "2.0.0"
      },
      "license": "MIT OR Apache-2.0"
    },
    "block-buffer 0.10.2": {
      "name": "block-buffer",
      "version": "0.10.2",
      "repository": {
        "Http": {
          "url": "https://crates.io/api/v1/crates/block-buffer/0.10.2/download",
          "sha256": "0bf7fe51849ea569fd452f37822f606a5cabb684dc918707a0193fd4664ff324"
        }
      },
      "targets": [
        {
          "Library": {
            "crate_name": "block_buffer",
            "crate_root": "src/lib.rs",
            "srcs": {
              "include": [
                "**/*.rs"
              ],
              "exclude": []
            }
          }
        }
      ],
      "library_target_name": "block_buffer",
      "common_attrs": {
        "compile_data_glob": [
          "**"
        ],
        "deps": {
          "common": [
            {
              "id": "generic-array 0.14.5",
              "target": "generic_array"
            }
          ],
          "selects": {}
        },
        "edition": "2018",
        "version": "0.10.2"
      },
      "license": "MIT OR Apache-2.0"
    },
    "bytemuck 1.9.1": {
      "name": "bytemuck",
      "version": "1.9.1",
      "repository": {
        "Http": {
          "url": "https://crates.io/api/v1/crates/bytemuck/1.9.1/download",
          "sha256": "cdead85bdec19c194affaeeb670c0e41fe23de31459efd1c174d049269cf02cc"
        }
      },
      "targets": [
        {
          "Library": {
            "crate_name": "bytemuck",
            "crate_root": "src/lib.rs",
            "srcs": {
              "include": [
                "**/*.rs"
              ],
              "exclude": []
            }
          }
        }
      ],
      "library_target_name": "bytemuck",
      "common_attrs": {
        "compile_data_glob": [
          "**"
        ],
        "crate_features": [
          "bytemuck_derive",
          "derive"
        ],
        "edition": "2018",
        "proc_macro_deps": {
          "common": [
            {
              "id": "bytemuck_derive 1.1.0",
              "target": "bytemuck_derive"
            }
          ],
          "selects": {}
        },
        "version": "1.9.1"
      },
      "license": "Zlib OR Apache-2.0 OR MIT"
    },
    "bytemuck_derive 1.1.0": {
      "name": "bytemuck_derive",
      "version": "1.1.0",
      "repository": {
        "Http": {
          "url": "https://crates.io/api/v1/crates/bytemuck_derive/1.1.0/download",
          "sha256": "562e382481975bc61d11275ac5e62a19abd00b0547d99516a415336f183dcd0e"
        }
      },
      "targets": [
        {
          "ProcMacro": {
            "crate_name": "bytemuck_derive",
            "crate_root": "src/lib.rs",
            "srcs": {
              "include": [
                "**/*.rs"
              ],
              "exclude": []
            }
          }
        }
      ],
      "library_target_name": "bytemuck_derive",
      "common_attrs": {
        "compile_data_glob": [
          "**"
        ],
        "deps": {
          "common": [
            {
              "id": "proc-macro2 1.0.39",
              "target": "proc_macro2"
            },
            {
              "id": "quote 1.0.18",
              "target": "quote"
            },
            {
              "id": "syn 1.0.96",
              "target": "syn"
            }
          ],
          "selects": {}
        },
        "edition": "2018",
        "version": "1.1.0"
      },
      "license": "Zlib OR Apache-2.0 OR MIT"
    },
    "cfg-if 1.0.0": {
      "name": "cfg-if",
      "version": "1.0.0",
      "repository": {
        "Http": {
          "url": "https://crates.io/api/v1/crates/cfg-if/1.0.0/download",
          "sha256": "baf1de4339761588bc0619e3cbc0120ee582ebb74b53b4efbf79117bd2da40fd"
        }
      },
      "targets": [
        {
          "Library": {
            "crate_name": "cfg_if",
            "crate_root": "src/lib.rs",
            "srcs": {
              "include": [
                "**/*.rs"
              ],
              "exclude": []
            }
          }
        }
      ],
      "library_target_name": "cfg_if",
      "common_attrs": {
        "compile_data_glob": [
          "**"
        ],
        "edition": "2018",
        "version": "1.0.0"
      },
      "license": "MIT/Apache-2.0"
    },
    "cpufeatures 0.2.2": {
      "name": "cpufeatures",
      "version": "0.2.2",
      "repository": {
        "Http": {
          "url": "https://crates.io/api/v1/crates/cpufeatures/0.2.2/download",
          "sha256": "59a6001667ab124aebae2a495118e11d30984c3a653e99d86d58971708cf5e4b"
        }
      },
      "targets": [
        {
          "Library": {
            "crate_name": "cpufeatures",
            "crate_root": "src/lib.rs",
            "srcs": {
              "include": [
                "**/*.rs"
              ],
              "exclude": []
            }
          }
        }
      ],
      "library_target_name": "cpufeatures",
      "common_attrs": {
        "compile_data_glob": [
          "**"
        ],
        "deps": {
          "common": [],
          "selects": {
            "aarch64-apple-darwin": [
              {
                "id": "libc 0.2.126",
                "target": "libc"
              }
            ],
            "aarch64-linux-android": [
              {
                "id": "libc 0.2.126",
                "target": "libc"
              }
            ],
            "cfg(all(target_arch = \"aarch64\", target_os = \"linux\"))": [
              {
                "id": "libc 0.2.126",
                "target": "libc"
              }
            ]
          }
        },
        "edition": "2018",
        "version": "0.2.2"
      },
      "license": "MIT OR Apache-2.0"
    },
    "crypto-common 0.1.3": {
      "name": "crypto-common",
      "version": "0.1.3",
      "repository": {
        "Http": {
          "url": "https://crates.io/api/v1/crates/crypto-common/0.1.3/download",
          "sha256": "57952ca27b5e3606ff4dd79b0020231aaf9d6aa76dc05fd30137538c50bd3ce8"
        }
      },
      "targets": [
        {
          "Library": {
            "crate_name": "crypto_common",
            "crate_root": "src/lib.rs",
            "srcs": {
              "include": [
                "**/*.rs"
              ],
              "exclude": []
            }
          }
        }
      ],
      "library_target_name": "crypto_common",
      "common_attrs": {
        "compile_data_glob": [
          "**"
        ],
        "deps": {
          "common": [
            {
              "id": "generic-array 0.14.5",
              "target": "generic_array"
            },
            {
              "id": "typenum 1.15.0",
              "target": "typenum"
            }
          ],
          "selects": {}
        },
        "edition": "2018",
        "version": "0.1.3"
      },
      "license": "MIT OR Apache-2.0"
    },
    "digest 0.10.3": {
      "name": "digest",
      "version": "0.10.3",
      "repository": {
        "Http": {
          "url": "https://crates.io/api/v1/crates/digest/0.10.3/download",
          "sha256": "f2fb860ca6fafa5552fb6d0e816a69c8e49f0908bf524e30a90d97c85892d506"
        }
      },
      "targets": [
        {
          "Library": {
            "crate_name": "digest",
            "crate_root": "src/lib.rs",
            "srcs": {
              "include": [
                "**/*.rs"
              ],
              "exclude": []
            }
          }
        }
      ],
      "library_target_name": "digest",
      "common_attrs": {
        "compile_data_glob": [
          "**"
        ],
        "crate_features": [
          "block-buffer",
          "core-api",
          "default"
        ],
        "deps": {
          "common": [
            {
              "id": "block-buffer 0.10.2",
              "target": "block_buffer"
            },
            {
              "id": "crypto-common 0.1.3",
              "target": "crypto_common"
            }
          ],
          "selects": {}
        },
        "edition": "2018",
        "version": "0.10.3"
      },
      "license": "MIT OR Apache-2.0"
    },
    "direct-cargo-bazel-deps 0.0.1": {
      "name": "direct-cargo-bazel-deps",
      "version": "0.0.1",
      "repository": null,
      "targets": [
        {
          "Library": {
            "crate_name": "direct_cargo_bazel_deps",
            "crate_root": ".direct_cargo_bazel_deps.rs",
            "srcs": {
              "include": [
                "**/*.rs"
              ],
              "exclude": []
            }
          }
        }
      ],
      "library_target_name": "direct_cargo_bazel_deps",
      "common_attrs": {
        "compile_data_glob": [
          "**"
        ],
        "deps": {
          "common": [
            {
              "id": "anyhow 1.0.57",
              "target": "anyhow"
            },
            {
              "id": "array-init 2.0.0",
              "target": "array_init"
            },
            {
              "id": "bytemuck 1.9.1",
              "target": "bytemuck"
            },
            {
              "id": "cfg-if 1.0.0",
              "target": "cfg_if"
            },
            {
              "id": "rand 0.8.5",
              "target": "rand"
            },
            {
              "id": "rand_core 0.6.3",
              "target": "rand_core"
            },
            {
              "id": "serde 1.0.137",
              "target": "serde"
            },
            {
              "id": "sha2 0.10.2",
              "target": "sha2"
            }
          ],
          "selects": {}
        },
        "edition": "2018",
        "proc_macro_deps": {
          "common": [
            {
              "id": "paste 1.0.7",
              "target": "paste"
            }
          ],
          "selects": {}
        },
        "version": "0.0.1"
      },
      "license": null
    },
    "generic-array 0.14.5": {
      "name": "generic-array",
      "version": "0.14.5",
      "repository": {
        "Http": {
          "url": "https://crates.io/api/v1/crates/generic-array/0.14.5/download",
          "sha256": "fd48d33ec7f05fbfa152300fdad764757cbded343c1aa1cff2fbaf4134851803"
        }
      },
      "targets": [
        {
          "Library": {
            "crate_name": "generic_array",
            "crate_root": "src/lib.rs",
            "srcs": {
              "include": [
                "**/*.rs"
              ],
              "exclude": []
            }
          }
        },
        {
          "BuildScript": {
            "crate_name": "build_script_build",
            "crate_root": "build.rs",
            "srcs": {
              "include": [
                "**/*.rs"
              ],
              "exclude": []
            }
          }
        }
      ],
      "library_target_name": "generic_array",
      "common_attrs": {
        "compile_data_glob": [
          "**"
        ],
        "crate_features": [
          "more_lengths"
        ],
        "deps": {
          "common": [
            {
              "id": "generic-array 0.14.5",
              "target": "build_script_build"
            },
            {
              "id": "typenum 1.15.0",
              "target": "typenum"
            }
          ],
          "selects": {}
        },
        "edition": "2015",
        "version": "0.14.5"
      },
      "build_script_attrs": {
        "data_glob": [
          "**"
        ],
        "deps": {
          "common": [
            {
              "id": "version_check 0.9.4",
              "target": "version_check"
            }
          ],
          "selects": {}
        }
      },
      "license": "MIT"
    },
    "libc 0.2.126": {
      "name": "libc",
      "version": "0.2.126",
      "repository": {
        "Http": {
          "url": "https://crates.io/api/v1/crates/libc/0.2.126/download",
          "sha256": "349d5a591cd28b49e1d1037471617a32ddcda5731b99419008085f72d5a53836"
        }
      },
      "targets": [
        {
          "Library": {
            "crate_name": "libc",
            "crate_root": "src/lib.rs",
            "srcs": {
              "include": [
                "**/*.rs"
              ],
              "exclude": []
            }
          }
        },
        {
          "BuildScript": {
            "crate_name": "build_script_build",
            "crate_root": "build.rs",
            "srcs": {
              "include": [
                "**/*.rs"
              ],
              "exclude": []
            }
          }
        }
      ],
      "library_target_name": "libc",
      "common_attrs": {
        "compile_data_glob": [
          "**"
        ],
        "crate_features": [
          "default",
          "std"
        ],
        "deps": {
          "common": [
            {
              "id": "libc 0.2.126",
              "target": "build_script_build"
            }
          ],
          "selects": {}
        },
        "edition": "2015",
        "version": "0.2.126"
      },
      "build_script_attrs": {
        "data_glob": [
          "**"
        ]
      },
      "license": "MIT OR Apache-2.0"
    },
    "paste 1.0.7": {
      "name": "paste",
      "version": "1.0.7",
      "repository": {
        "Http": {
          "url": "https://crates.io/api/v1/crates/paste/1.0.7/download",
          "sha256": "0c520e05135d6e763148b6426a837e239041653ba7becd2e538c076c738025fc"
        }
      },
      "targets": [
        {
          "ProcMacro": {
            "crate_name": "paste",
            "crate_root": "src/lib.rs",
            "srcs": {
              "include": [
                "**/*.rs"
              ],
              "exclude": []
            }
          }
        }
      ],
      "library_target_name": "paste",
      "common_attrs": {
        "compile_data_glob": [
          "**"
        ],
        "edition": "2018",
        "version": "1.0.7"
      },
      "license": "MIT OR Apache-2.0"
    },
    "proc-macro2 1.0.39": {
      "name": "proc-macro2",
      "version": "1.0.39",
      "repository": {
        "Http": {
          "url": "https://crates.io/api/v1/crates/proc-macro2/1.0.39/download",
          "sha256": "c54b25569025b7fc9651de43004ae593a75ad88543b17178aa5e1b9c4f15f56f"
        }
      },
      "targets": [
        {
          "Library": {
            "crate_name": "proc_macro2",
            "crate_root": "src/lib.rs",
            "srcs": {
              "include": [
                "**/*.rs"
              ],
              "exclude": []
            }
          }
        },
        {
          "BuildScript": {
            "crate_name": "build_script_build",
            "crate_root": "build.rs",
            "srcs": {
              "include": [
                "**/*.rs"
              ],
              "exclude": []
            }
          }
        }
      ],
      "library_target_name": "proc_macro2",
      "common_attrs": {
        "compile_data_glob": [
          "**"
        ],
        "crate_features": [
          "default",
          "proc-macro"
        ],
        "deps": {
          "common": [
            {
              "id": "proc-macro2 1.0.39",
              "target": "build_script_build"
            },
            {
              "id": "unicode-ident 1.0.1",
              "target": "unicode_ident"
            }
          ],
          "selects": {}
        },
        "edition": "2018",
        "version": "1.0.39"
      },
      "build_script_attrs": {
        "data_glob": [
          "**"
        ]
      },
      "license": "MIT OR Apache-2.0"
    },
    "quote 1.0.18": {
      "name": "quote",
      "version": "1.0.18",
      "repository": {
        "Http": {
          "url": "https://crates.io/api/v1/crates/quote/1.0.18/download",
          "sha256": "a1feb54ed693b93a84e14094943b84b7c4eae204c512b7ccb95ab0c66d278ad1"
        }
      },
      "targets": [
        {
          "Library": {
            "crate_name": "quote",
            "crate_root": "src/lib.rs",
            "srcs": {
              "include": [
                "**/*.rs"
              ],
              "exclude": []
            }
          }
        }
      ],
      "library_target_name": "quote",
      "common_attrs": {
        "compile_data_glob": [
          "**"
        ],
        "crate_features": [
          "default",
          "proc-macro"
        ],
        "deps": {
          "common": [
            {
              "id": "proc-macro2 1.0.39",
              "target": "proc_macro2"
            }
          ],
          "selects": {}
        },
        "edition": "2018",
        "version": "1.0.18"
      },
      "license": "MIT OR Apache-2.0"
    },
    "rand 0.8.5": {
      "name": "rand",
      "version": "0.8.5",
      "repository": {
        "Http": {
          "url": "https://crates.io/api/v1/crates/rand/0.8.5/download",
          "sha256": "34af8d1a0e25924bc5b7c43c079c942339d8f0a8b57c39049bef581b46327404"
        }
      },
      "targets": [
        {
          "Library": {
            "crate_name": "rand",
            "crate_root": "src/lib.rs",
            "srcs": {
              "include": [
                "**/*.rs"
              ],
              "exclude": []
            }
          }
        }
      ],
      "library_target_name": "rand",
      "common_attrs": {
        "compile_data_glob": [
          "**"
        ],
        "crate_features": [
          "small_rng"
        ],
        "deps": {
          "common": [
            {
              "id": "rand_core 0.6.3",
              "target": "rand_core"
            }
          ],
          "selects": {}
        },
        "edition": "2018",
        "version": "0.8.5"
      },
      "license": "MIT OR Apache-2.0"
    },
    "rand_core 0.6.3": {
      "name": "rand_core",
      "version": "0.6.3",
      "repository": {
        "Http": {
          "url": "https://crates.io/api/v1/crates/rand_core/0.6.3/download",
          "sha256": "d34f1408f55294453790c48b2f1ebbb1c5b4b7563eb1f418bcfcfdbb06ebb4e7"
        }
      },
      "targets": [
        {
          "Library": {
            "crate_name": "rand_core",
            "crate_root": "src/lib.rs",
            "srcs": {
              "include": [
                "**/*.rs"
              ],
              "exclude": []
            }
          }
        }
      ],
      "library_target_name": "rand_core",
      "common_attrs": {
        "compile_data_glob": [
          "**"
        ],
        "edition": "2018",
        "version": "0.6.3"
      },
      "license": "MIT OR Apache-2.0"
    },
    "serde 1.0.137": {
      "name": "serde",
      "version": "1.0.137",
      "repository": {
        "Http": {
          "url": "https://crates.io/api/v1/crates/serde/1.0.137/download",
          "sha256": "61ea8d54c77f8315140a05f4c7237403bf38b72704d031543aa1d16abbf517d1"
        }
      },
      "targets": [
        {
          "Library": {
            "crate_name": "serde",
            "crate_root": "src/lib.rs",
            "srcs": {
              "include": [
                "**/*.rs"
              ],
              "exclude": []
            }
          }
        },
        {
          "BuildScript": {
            "crate_name": "build_script_build",
            "crate_root": "build.rs",
            "srcs": {
              "include": [
                "**/*.rs"
              ],
              "exclude": []
            }
          }
        }
      ],
      "library_target_name": "serde",
      "common_attrs": {
        "compile_data_glob": [
          "**"
        ],
        "crate_features": [
          "alloc",
          "derive",
          "serde_derive"
        ],
        "deps": {
          "common": [
            {
              "id": "serde 1.0.137",
              "target": "build_script_build"
            }
          ],
          "selects": {}
        },
        "edition": "2015",
        "proc_macro_deps": {
          "common": [
            {
              "id": "serde_derive 1.0.137",
              "target": "serde_derive"
            }
          ],
          "selects": {}
        },
        "version": "1.0.137"
      },
      "build_script_attrs": {
        "data_glob": [
          "**"
        ]
      },
      "license": "MIT OR Apache-2.0"
    },
    "serde_derive 1.0.137": {
      "name": "serde_derive",
      "version": "1.0.137",
      "repository": {
        "Http": {
          "url": "https://crates.io/api/v1/crates/serde_derive/1.0.137/download",
          "sha256": "1f26faba0c3959972377d3b2d306ee9f71faee9714294e41bb777f83f88578be"
        }
      },
      "targets": [
        {
          "ProcMacro": {
            "crate_name": "serde_derive",
            "crate_root": "src/lib.rs",
            "srcs": {
              "include": [
                "**/*.rs"
              ],
              "exclude": []
            }
          }
        },
        {
          "BuildScript": {
            "crate_name": "build_script_build",
            "crate_root": "build.rs",
            "srcs": {
              "include": [
                "**/*.rs"
              ],
              "exclude": []
            }
          }
        }
      ],
      "library_target_name": "serde_derive",
      "common_attrs": {
        "compile_data_glob": [
          "**"
        ],
        "crate_features": [
          "default"
        ],
        "deps": {
          "common": [
            {
              "id": "proc-macro2 1.0.39",
              "target": "proc_macro2"
            },
            {
              "id": "quote 1.0.18",
              "target": "quote"
            },
            {
              "id": "serde_derive 1.0.137",
              "target": "build_script_build"
            },
            {
              "id": "syn 1.0.96",
              "target": "syn"
            }
          ],
          "selects": {}
        },
        "edition": "2015",
        "version": "1.0.137"
      },
      "build_script_attrs": {
        "data_glob": [
          "**"
        ]
      },
      "license": "MIT OR Apache-2.0"
    },
    "sha2 0.10.2": {
      "name": "sha2",
      "version": "0.10.2",
      "repository": {
        "Http": {
          "url": "https://crates.io/api/v1/crates/sha2/0.10.2/download",
          "sha256": "55deaec60f81eefe3cce0dc50bda92d6d8e88f2a27df7c5033b42afeb1ed2676"
        }
      },
      "targets": [
        {
          "Library": {
            "crate_name": "sha2",
            "crate_root": "src/lib.rs",
            "srcs": {
              "include": [
                "**/*.rs"
              ],
              "exclude": []
            }
          }
        }
      ],
      "library_target_name": "sha2",
      "common_attrs": {
        "compile_data_glob": [
          "**"
        ],
        "crate_features": [
          "compress"
        ],
        "deps": {
          "common": [
            {
              "id": "cfg-if 1.0.0",
              "target": "cfg_if"
            },
            {
              "id": "digest 0.10.3",
              "target": "digest"
            }
          ],
          "selects": {
            "cfg(any(target_arch = \"aarch64\", target_arch = \"x86_64\", target_arch = \"x86\"))": [
              {
                "id": "cpufeatures 0.2.2",
                "target": "cpufeatures"
              }
            ]
          }
        },
        "edition": "2018",
        "version": "0.10.2"
      },
      "license": "MIT OR Apache-2.0"
    },
    "syn 1.0.96": {
      "name": "syn",
      "version": "1.0.96",
      "repository": {
        "Http": {
          "url": "https://crates.io/api/v1/crates/syn/1.0.96/download",
          "sha256": "0748dd251e24453cb8717f0354206b91557e4ec8703673a4b30208f2abaf1ebf"
        }
      },
      "targets": [
        {
          "Library": {
            "crate_name": "syn",
            "crate_root": "src/lib.rs",
            "srcs": {
              "include": [
                "**/*.rs"
              ],
              "exclude": []
            }
          }
        },
        {
          "BuildScript": {
            "crate_name": "build_script_build",
            "crate_root": "build.rs",
            "srcs": {
              "include": [
                "**/*.rs"
              ],
              "exclude": []
            }
          }
        }
      ],
      "library_target_name": "syn",
      "common_attrs": {
        "compile_data_glob": [
          "**"
        ],
        "crate_features": [
          "clone-impls",
          "default",
          "derive",
          "parsing",
          "printing",
          "proc-macro",
          "quote"
        ],
        "deps": {
          "common": [
            {
              "id": "proc-macro2 1.0.39",
              "target": "proc_macro2"
            },
            {
              "id": "quote 1.0.18",
              "target": "quote"
            },
            {
              "id": "syn 1.0.96",
              "target": "build_script_build"
            },
            {
              "id": "unicode-ident 1.0.1",
              "target": "unicode_ident"
            }
          ],
          "selects": {}
        },
        "edition": "2018",
        "version": "1.0.96"
      },
      "build_script_attrs": {
        "data_glob": [
          "**"
        ]
      },
      "license": "MIT OR Apache-2.0"
    },
    "typenum 1.15.0": {
      "name": "typenum",
      "version": "1.15.0",
      "repository": {
        "Http": {
          "url": "https://crates.io/api/v1/crates/typenum/1.15.0/download",
          "sha256": "dcf81ac59edc17cc8697ff311e8f5ef2d99fcbd9817b34cec66f90b6c3dfd987"
        }
      },
      "targets": [
        {
          "Library": {
            "crate_name": "typenum",
            "crate_root": "src/lib.rs",
            "srcs": {
              "include": [
                "**/*.rs"
              ],
              "exclude": []
            }
          }
        },
        {
          "BuildScript": {
            "crate_name": "build_script_main",
            "crate_root": "build/main.rs",
            "srcs": {
              "include": [
                "**/*.rs"
              ],
              "exclude": []
            }
          }
        }
      ],
      "library_target_name": "typenum",
      "common_attrs": {
        "compile_data_glob": [
          "**"
        ],
        "deps": {
          "common": [
            {
              "id": "typenum 1.15.0",
              "target": "build_script_main"
            }
          ],
          "selects": {}
        },
        "edition": "2018",
        "version": "1.15.0"
      },
      "build_script_attrs": {
        "data_glob": [
          "**"
        ]
      },
      "license": "MIT OR Apache-2.0"
    },
    "unicode-ident 1.0.1": {
      "name": "unicode-ident",
      "version": "1.0.1",
      "repository": {
        "Http": {
          "url": "https://crates.io/api/v1/crates/unicode-ident/1.0.1/download",
          "sha256": "5bd2fe26506023ed7b5e1e315add59d6f584c621d037f9368fea9cfb988f368c"
        }
      },
      "targets": [
        {
          "Library": {
            "crate_name": "unicode_ident",
            "crate_root": "src/lib.rs",
            "srcs": {
              "include": [
                "**/*.rs"
              ],
              "exclude": []
            }
          }
        }
      ],
      "library_target_name": "unicode_ident",
      "common_attrs": {
        "compile_data_glob": [
          "**"
        ],
        "edition": "2018",
        "version": "1.0.1"
      },
      "license": "MIT OR Apache-2.0"
    },
    "version_check 0.9.4": {
      "name": "version_check",
      "version": "0.9.4",
      "repository": {
        "Http": {
          "url": "https://crates.io/api/v1/crates/version_check/0.9.4/download",
          "sha256": "49874b5167b65d7193b8aba1567f5c7d93d001cafc34600cee003eda787e483f"
        }
      },
      "targets": [
        {
          "Library": {
            "crate_name": "version_check",
            "crate_root": "src/lib.rs",
            "srcs": {
              "include": [
                "**/*.rs"
              ],
              "exclude": []
            }
          }
        }
      ],
      "library_target_name": "version_check",
      "common_attrs": {
        "compile_data_glob": [
          "**"
        ],
        "edition": "2015",
        "version": "0.9.4"
      },
      "license": "MIT/Apache-2.0"
    }
  },
  "binary_crates": [],
  "workspace_members": {
    "direct-cargo-bazel-deps 0.0.1": ""
  },
  "conditions": {
    "aarch64-apple-darwin": [
      "aarch64-apple-darwin"
    ],
    "aarch64-linux-android": [
      "aarch64-linux-android"
    ],
    "cfg(all(target_arch = \"aarch64\", target_os = \"linux\"))": [
      "aarch64-unknown-linux-gnu"
    ],
    "cfg(any(target_arch = \"aarch64\", target_arch = \"x86_64\", target_arch = \"x86\"))": [
      "aarch64-apple-darwin",
      "aarch64-apple-ios",
      "aarch64-linux-android",
      "aarch64-unknown-linux-gnu",
      "i686-apple-darwin",
      "i686-linux-android",
      "i686-pc-windows-msvc",
      "i686-unknown-freebsd",
      "i686-unknown-linux-gnu",
      "x86_64-apple-darwin",
      "x86_64-apple-ios",
      "x86_64-linux-android",
      "x86_64-pc-windows-msvc",
      "x86_64-unknown-freebsd",
      "x86_64-unknown-linux-gnu"
    ]
  }
}<|MERGE_RESOLUTION|>--- conflicted
+++ resolved
@@ -1,17 +1,13 @@
 {
-<<<<<<< HEAD
-  "checksum": "8e2ced9c8a321975a605b7f63cbc7642fa42b348088a3ccd85ec81a755c376a4",
-=======
-  "checksum": "ba3819c188aa4adbec852b81ab63985672ebcbb3cb1a5111b84c0fb0cfb538d1",
->>>>>>> c41116c0
+  "checksum": "667626d116f22056e517fabeb090d89135dabbf395e4f9a30ba4b2e381430c8a",
   "crates": {
-    "anyhow 1.0.57": {
+    "anyhow 1.0.58": {
       "name": "anyhow",
-      "version": "1.0.57",
-      "repository": {
-        "Http": {
-          "url": "https://crates.io/api/v1/crates/anyhow/1.0.57/download",
-          "sha256": "08f9b8508dccb7687a1d6c4ce66b2b0ecef467c94667de27d8d7fe1f8d2a9cdc"
+      "version": "1.0.58",
+      "repository": {
+        "Http": {
+          "url": "https://crates.io/api/v1/crates/anyhow/1.0.58/download",
+          "sha256": "bb07d2053ccdbe10e2af2995a2f116c1330396493dc1269f6a91d0ae82e19704"
         }
       },
       "targets": [
@@ -48,14 +44,14 @@
         "deps": {
           "common": [
             {
-              "id": "anyhow 1.0.57",
+              "id": "anyhow 1.0.58",
               "target": "build_script_build"
             }
           ],
           "selects": {}
         },
         "edition": "2018",
-        "version": "1.0.57"
+        "version": "1.0.58"
       },
       "build_script_attrs": {
         "data_glob": [
@@ -220,11 +216,11 @@
               "target": "proc_macro2"
             },
             {
-              "id": "quote 1.0.18",
+              "id": "quote 1.0.19",
               "target": "quote"
             },
             {
-              "id": "syn 1.0.96",
+              "id": "syn 1.0.98",
               "target": "syn"
             }
           ],
@@ -447,7 +443,7 @@
         "deps": {
           "common": [
             {
-              "id": "anyhow 1.0.57",
+              "id": "anyhow 1.0.58",
               "target": "anyhow"
             },
             {
@@ -733,13 +729,13 @@
       },
       "license": "MIT OR Apache-2.0"
     },
-    "quote 1.0.18": {
+    "quote 1.0.19": {
       "name": "quote",
-      "version": "1.0.18",
-      "repository": {
-        "Http": {
-          "url": "https://crates.io/api/v1/crates/quote/1.0.18/download",
-          "sha256": "a1feb54ed693b93a84e14094943b84b7c4eae204c512b7ccb95ab0c66d278ad1"
+      "version": "1.0.19",
+      "repository": {
+        "Http": {
+          "url": "https://crates.io/api/v1/crates/quote/1.0.19/download",
+          "sha256": "f53dc8cf16a769a6f677e09e7ff2cd4be1ea0f48754aac39520536962011de0d"
         }
       },
       "targets": [
@@ -775,7 +771,7 @@
           "selects": {}
         },
         "edition": "2018",
-        "version": "1.0.18"
+        "version": "1.0.19"
       },
       "license": "MIT OR Apache-2.0"
     },
@@ -980,7 +976,7 @@
               "target": "proc_macro2"
             },
             {
-              "id": "quote 1.0.18",
+              "id": "quote 1.0.19",
               "target": "quote"
             },
             {
@@ -988,7 +984,7 @@
               "target": "build_script_build"
             },
             {
-              "id": "syn 1.0.96",
+              "id": "syn 1.0.98",
               "target": "syn"
             }
           ],
@@ -1060,13 +1056,13 @@
       },
       "license": "MIT OR Apache-2.0"
     },
-    "syn 1.0.96": {
+    "syn 1.0.98": {
       "name": "syn",
-      "version": "1.0.96",
-      "repository": {
-        "Http": {
-          "url": "https://crates.io/api/v1/crates/syn/1.0.96/download",
-          "sha256": "0748dd251e24453cb8717f0354206b91557e4ec8703673a4b30208f2abaf1ebf"
+      "version": "1.0.98",
+      "repository": {
+        "Http": {
+          "url": "https://crates.io/api/v1/crates/syn/1.0.98/download",
+          "sha256": "c50aef8a904de4c23c788f104b7dddc7d6f79c647c7c8ce4cc8f73eb0ca773dd"
         }
       },
       "targets": [
@@ -1116,11 +1112,11 @@
               "target": "proc_macro2"
             },
             {
-              "id": "quote 1.0.18",
+              "id": "quote 1.0.19",
               "target": "quote"
             },
             {
-              "id": "syn 1.0.96",
+              "id": "syn 1.0.98",
               "target": "build_script_build"
             },
             {
@@ -1131,7 +1127,7 @@
           "selects": {}
         },
         "edition": "2018",
-        "version": "1.0.96"
+        "version": "1.0.98"
       },
       "build_script_attrs": {
         "data_glob": [
